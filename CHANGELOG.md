- Role: edxapp
  - Added `EDX_PLATFORM_REVISION` (set from `edx_platform_version`). This is for
  edx-platform debugging purposes, and replaces calling dealer.git at startup.

- Role: veda_pipeline_worker
  - New role to run all (`deliver, ingest, youtubecallback`) [video pipeline workers](https://github.com/edx/edx-video-pipeline/blob/master/bin/)

- Role: veda_ffmpeg
  - New role added to compile ffmpeg for video pipeline. It will be used as a dependency for video pipeline roles.

- Role: edxapp
  - Added `EDXAPP_BRANCH_IO_KEY` to configure branch.io journey app banners.

- Role: ecomworker
  - Added `ECOMMERCE_WORKER_BROKER_TRANSPORT` with a default value of 'ampq' to be backwards compatible with rabbit.  Set to 'redis' if you wish to use redis instead of rabbit as a queue for ecommerce worker.

- Role: ecommerce
  - Added `ECOMMERCE_BROKER_TRANSPORT` with a default value of 'ampq' to be backwards compatible with rabbit.  Set to 'redis' if you wish to use redis instead of rabbit as a queue for ecommerce.

- Role: credentials
  - This role is now dependent on the edx_django_service role. Settings are all the same, but nearly all of the tasks are performed by the edx_django_service role.

- Role: veda_delivery_worker
  - New role added to run [video delivery worker](https://github.com/edx/edx-video-pipeline/blob/master/bin/deliver)

- Role: veda_web_frontend
  - New role added for [edx-video-pipeline](https://github.com/edx/edx-video-pipeline)

- Role: edxapp
  - Added `EDXAPP_LMS_INTERNAL_ROOT_URL` setting (defaults to `EDXAPP_LMS_ROOT_URL`).

- Role: edxapp
  - Added `EDXAPP_CELERY_BROKER_TRANSPORT` and renamed `EDXAPP_RABBIT_HOSTNAME`
    to `EDXAPP_CELERY_BROKER_HOSTNAME`. This is to support non-amqp brokers,
    specifically redis. If `EDXAPP_CELERY_BROKER_HOSTNAME` is unset it will use
    the value of `EDXAPP_RABBIT_HOSTNAME`, however it is recommended to update
    your configuration to set `EDXAPP_CELERY_BROKER_TRANSPORT` explicitly.

- Role: edxapp
  - Added `EDXAPP_MONGO_REPLICA_SET`, which is required to use
    pymongo.MongoReplicaSetClient in PyMongo 2.9.1.  This should be set to the
    name of your replica set.
    This setting causes the `EDXAPP_*_READ_PREFERENCE` settings below to be used.
  - Added `EDXAPP_MONGO_CMS_READ_PREFERENCE` with a default value of `PRIMARY`.
  - Added `EDXAPP_MONGO_LMS_READ_PREFERENCE` with a default value of
    `SECONDARY_PREFERED` to distribute the read workload across the replica set
    for replicated docstores and contentstores.
  - Added `EDXAPP_LMS_SPLIT_DOC_STORE_READ_PREFERENCE` with a default value of
    `EDXAPP_MONGO_LMS_READ_PREFERENCE`.
  - Added `EDXAPP_LMS_DRAFT_DOC_STORE_CONFIG` with a default value of
    `EDXAPP_MONGO_CMS_READ_PREFERENCE`, to enforce consistency between
    Studio and the LMS Preview modes.
  - Removed `EDXAPP_CONTENTSTORE_ADDITIONAL_OPTS`, since there is no notion of
    common options to the content store anymore.

- Role: nginx
  - Modified `lms.j2` , `cms.j2` , `credentials.j2` , `edx_notes_api.j2` and `insights.j2` to enable HTTP Strict Transport Security
  - Added `NGINX_HSTS_MAX_AGE` to make HSTS header `max_age` value configurable and used in templates

- Role: server_utils
  - Install "vim", not "vim-tiny".

- Role: edxapp
  - Added GOOGLE_ANALYTICS_TRACKING_ID setting for inserting GA tracking into emails generated via ACE.

- Role: notifier
  - Added notifier back to continuous integration.

- Role: ecommerce
  - This role is now dependent on the edx_django_service role. Settings are all the same, but nearly all of the tasks are performed by the edx_django_service role.

- Role: discovery
  - Added `DISCOVERY_REPOS` to allow configuring discovery repository details.

- Role: edx_django_service
  - Made the keys `edx_django_service_git_protocol`, `edx_django_service_git_domain`, and `edx_django_service_git_path` of `edx_django_service_repos` all individually configurable.

- Role: discovery
  - Updated LANGUAGE_CODE to generic english. Added configuration for multilingual language package django-parler.

- Role: edxapp
  - Added `EDXAPP_EXTRA_MIDDLEWARE_CLASSES` for configuring additional middleware logic.

- Role: discovery
  - Added `OPENEXCHANGERATES_API_KEY` for retrieving currency exchange rates.

- Role: edxapp
  - Added `EDXAPP_SCORM_PKG_STORAGE_DIR`, with default value as it was in the server template.
  - Added `EDXAPP_SCORM_PLAYER_LOCAL_STORAGE_ROOT`, with default value as it was in the server template.

- Role: edxapp
  - Added `EDXAPP_ENTERPRISE_TAGLINE` for customized header taglines for different enterprises.
  - Added `EDXAPP_PLATFORM_DESCRIPTION` used to describe the specific Open edX platform.

- Role: edxapp
  - Added `EDXAPP_REINDEX_ALL_COURSES` to rebuild the course index on deploy. Disabled by default.

- Role: edxapp
  - Added `ENTERPRISE_SUPPORT_URL` variable used by the LMS.

- Role: edxapp
  - Added OAUTH_DELETE_EXPIRED to enable automatic deletion of edx-django-oauth2-provider grants, access tokens, and refresh tokens as they are consumed. This will not do a bulk delete of existing rows.

- Role: mongo_3_2
  - Added role for mongo 3.2, not yet in use.
  - Removed MONGO_CLUSTERED variable. In this role mongo replication is always configured, even if there is only one node.

- Role: edxapp
  - Added creation of enterprise_worker user to provisioning. This user is used by the edx-enterprise package when making API requests to Open edX IDAs.

- Role: neo4j
  - Increase heap and page caches sizes for neo4j

- Role: neo4j
  - Updated neo4j to 3.2.2
  - Removed authentication requirement for neo4j

- Role: forum
  - Added `FORUM_REBUILD_INDEX` to rebuild the ElasticSearch index from the database, when enabled.  Default: `False`.

- Role: nginx
  - Added `NGINX_EDXAPP_CMS_APP_EXTRA`, which makes it possible to add custom settings to the site configuration for Studio.
  - Added `NGINX_EDXAPP_LMS_APP_EXTRA`, which makes it possible to add custom settings to the site configuration for the LMS.

- Role: edxapp
  - Let `confirm_email` in `EDXAPP_REGISTRATION_EXTRA_FIELDS` default to `"hidden"`.
  - Let `terms_of_service` in `EDXAPP_REGISTRATION_EXTRA_FIELDS` default to `"hidden"`.

- Role: ecommerce
  - Added ECOMMERCE_LANGUAGE_COOKIE_NAME which is the name of the cookie the ecommerce django app looks at for determining the language preference.

- Role: neo4j
  - Enabled splunk forwarding for neo4j logs.
  - Increased maximum amount of open files to 40000, as suggested by neo4j.
  - Updated the java build that neo4j uses to run.

- Role: edxapp
  - Set the default value for EDXAPP_POLICY_CHANGE_GRADES_ROUTING_KEY to
 'edx.lms.core.default'.

- Role: edxapp
  - Set the default value for EDXAPP_BULK_EMAIL_ROUTING_KEY_SMALL_JOBS to
 'edx.lms.core.low'.

- Role: jenkins_master
  - Update pinned use of JDK7 in Jenkins installs to default JDK version from role `oraclejdk`.

- Role: notifier
  - Added `NOTIFIER_DATABASE_ENGINE`, `NOTIFIER_DATABASE_NAME`, `NOTIFIER_DATABASE_USER`, `NOTIFIER_DATABASE_PASSWORD`, `NOTIFIER_DATABASE_HOST`, and `NOTIFIER_DATABASE_PORT` to be able to configure the `notifier` service to use a database engine other than sqlite. Defaults to local sqlite.
  - Deprecated: `NOTIFIER_DB_DIR`: Please use `NOTIFIER_DATABASE_NAME` instead.

- Role: elasticsearch
  - Replaced `elasticsearch_apt_key` and `elastic_search_apt_keyserver` with `elasticsearch_apt_key_url`
  - Updated elasticsearch version to 1.5.0

- Role: edxapp
  - Install development.txt in Vagrant and Docker devstacks

- Role: edxapp
  - Set the EDXAPP_IMPORT_EXPORT_BUCKET setting to an empty string

- Role: edxapp
  - Updated default value of the EDXAPP_ENTERPRISE_COURSE_ENROLLMENT_AUDIT_MODES setting to ["audit", "honor"]

- Role: edx_notes_api
  - Removed EDX_NOTES_API_ELASTICSEARCH_HOST.
  - Removed EDX_NOTES_API_ELASTICSEARCH_PORT.
  - EDX_NOTES_API_ELASTICSEARCH_URL.

- Role: edxapp
  - Added the EDXAPP_ACTIVATION_EMAIL_SUPPORT_LINK URL with default value `''`.
  - Added the EDXAPP_PASSWORD_RESET_SUPPORT_LINK URL with default value `''`.

- Role: nginx
  - Modified `server-template.j2` to be more accessible and configurable.
  - The template should contain the `lang` attribute in the HTML tag.
  - If the image loaded has some meaning, as a logo, it should have the `alt` attribute.
  - After the header 1 (h1) there is no relevant text content, so next it can not be
    another header (h2). It was changed to be a paragraph with the header 2 CSS style.
  - Added `NGINX_SERVER_ERROR_IMG_ALT` with default value as it was in the server template
  - Added `NGINX_SERVER_ERROR_LANG` with default value `en`
  - Added `NGINX_SERVER_ERROR_STYLE_H1` with default value as it was in the server template
  - Added `NGINX_SERVER_ERROR_STYLE_P_H2` with default value as it was in the server template
  - Added `NGINX_SERVER_ERROR_STYLE_P` with default value as it was in the server template
  - Added `NGINX_SERVER_ERROR_STYLE_DIV` with default value as it was in the server template

- Role: edxapp
  - Added the EDXAPP_SHOW_HEADER_LANGUAGE_SELECTOR feature flag with default value [false]
  - Added the EDXAPP_SHOW_FOOTER_LANGUAGE_SELECTOR feature flag with default value [false]

- Role: edxapp
  - Added the EDXAPP_ENTERPRISE_COURSE_ENROLLMENT_AUDIT_MODES setting with default value ["audit"]

- Role: edxapp
  - DOC_LINK_BASE settings have been removed, replaced by HELP_TOKENS_BOOKS

- Role: edxapp
  - Add the EDXAPP_LANGUAGE_COOKIE setting

- Role: rabbitmq
  - Upgraded to 3.6.9
  - Switched to a PPA rather than a .deb hosted in S3
  - Note that you generally cannot upgrade RabbitMQ live in place https://www.rabbitmq.com/clustering.html
    this is particularly true coming from 3.2 to 3.6.  We are using the shovel plugin to move tasks across clusters
    but their documentation covers different scenarios.
- Role: edxapp
  - Added a new EDXAPP_MYSQL_CONN_MAX_AGE, default to 0.  Adjust it to change how long a connection is kept open
  for reuse before it is closed.
  - Set preload_app to False in gunicorn config for LMS and Studio.
- Role: analytics_api
  - Added `ANALYTICS_API_AGGREGATE_PAGE_SIZE`, default value 10.  Adjust this parameter to increase the number of
    aggregate search results returned by the Analytics API, i.e. in course_metadata: enrollment_modes, cohorts, and
    segments.
- Role: programs
  - This role has been removed as this service is no longer supported. The role is still available on the [Ficus branch](https://github.com/edx/configuration/releases/tag/open-release%2Fficus.1).
- Role: xqueue
  - Changed `XQUEUE_RABBITMQ_TLS` default from `true` to `false`.
- Role: credentials
  - Added `CREDENTIALS_EXTRA_APPS` to enable the inclusion of additional Django apps in the Credentials Service.
- Role: common
  - Renamed `COMMON_AWS_SYNC` to `COMMON_OBJECT_STORE_LOG_SYNC`
  - Renamed `COMMON_AWS_SYNC_BUCKET` to `COMMON_OBJECT_STORE_LOG_SYNC_BUCKET`
  - Renamed `COMMON_AWS_S3_SYNC_SCRIPT` to `COMMON_OBJECT_STORE_LOG_SYNC_SCRIPT`
  - Added `COMMON_OBJECT_STORE_LOG_SYNC_PREFIX`. Default: `logs/tracking/`
  - Added `COMMON_EDXAPP_SETTINGS`. Default: `aws`
- Role: aws
  - Removed `AWS_S3_LOGS`
  - Added `vhost` role as dependency
- Role: edxapp
  - Added `EDXAPP_SWIFT_USERNAME`
  - Added `EDXAPP_SWIFT_KEY`
  - Added `EDXAPP_SWIFT_TENANT_ID`
  - Added `EDXAPP_SWIFT_TENANT_NAME`
  - Added `EDXAPP_SWIFT_AUTH_URL`
  - Added `EDXAPP_SWIFT_AUTH_VERSION`
  - Added `EDXAPP_SWIFT_REGION_NAME`
  - Added `EDXAPP_SWIFT_USE_TEMP_URLS`
  - Added `EDXAPP_SWIFT_TEMP_URL_KEY`
  - Added `EDXAPP_SWIFT_TEMP_URL_DURATION`
  - Added `EDXAPP_SETTINGS` to allow using a settings file other than `aws.py`. Default: `aws`
  - Renamed `ENABLE_S3_GRADE_DOWNLOADS` to `ENABLE_GRADE_DOWNLOADS`
  - Replaced `EDXAPP_GRADE_STORAGE_TYPE`, `EDXAPP_GRADE_BUCKET` and `EDXAPP_GRADE_ROOT_PATH` with `EDXAPP_GRADE_STORAGE_CLASS` and `EDXAPP_GRADE_STORAGE_KWARGS`
- Role: openstack
  - Added role
- Role: vhost
  - Added as dependency for aws and openstack roles. Handles common functionality for setting up VM hosts
- Role: xqueue
  - Added `XQUEUE_SETTINGS` to specify which settings file to use. Default: `aws_settings`
  - Renamed `XQUEUE_S3_BUCKET` to `XQUEUE_UPLOAD_BUCKET`
  - Renamed `XQUEUE_S3_PATH_PREFIX` to `XQUEUE_UPLOAD_PATH_PREFIX`

- Role: discovery
  - Course Discovery JWT configuration now takes a list of issuers instead of a single issuer.  This change is not backward compatible with older versions of course discovery.

- Role: hadoop_common
  - Enable log retention by default to assist with debugging. Now YARN will retain stdout and stderr logs produced by map reduce tasks for 24 hours. They can be retrieved by running "yarn logs -applicationId YOUR_APPLICATION_ID".

- Role: rabbitmq
  - Removed the RABBITMQ_CLUSTERED var and related tooling. The goal of the var was to be able to setup a cluster in the aws environment without having to know all the IPs of the cluster before hand.  It relied on the `hostvars` ansible varible to work correctly which it no longer does in 1.9.  This may get fixed in the future but for now, the "magic" setup doesn't work.
  - Changed `rabbitmq_clustered_hosts` to RABBITMQ_CLUSTERED_HOSTS.

- Role: edxapp
  - Removed SUBDOMAIN_BRANDING and SUBDOMAIN_COURSE_LISTINGS variables

- Role: ora
  - Remove the ora1 role as support for it was deprecated in Cypress.
  - Removed dependencies on ora throughout the playbooks / vagrantfiles.
- Role: edxapp
  - Removed XmlModuleStore from the default list of modulestores for the LMS.
  - EDXAPP_XML_MAPPINGS variable no longer exists by default and is not used by the edxapp role.

- Role: ecommerce
  - Removed ECOMMERCE_ORDER_NUMBER_PREFIX variable

- Role: edxapp
  - All of the following changes are BACKWARDS-INCOMPATABLE:
    - Renamed two top level variables SEGMENT_IO_LMS_KEY and SEGMENT_IO_KEY to SEGMENT_KEY in {lms|cms].auth.json.
    - Renamed two top level variables in roles/edxapp/defaults/main.yml.  EDXAPP_SEGMENT_IO_LMS_KEY and EDXAPP_SEGMENT_IO_KEY are now EDXAPP_LMS_SEGMENT_KEY and EDXAPP_CMS_SEGMENT_KEY respectively
    - REMOVED two top level variables SEGMENT_IO_LMS and SEGMENT_IO from {lms|cms].auth.json. We will use the existence of the SEGMENT_KEY to to serve the same function that these boolean variables served.
    - REMOVED two top level variables EDXAPP_SEGMENT_IO_LMS and EDXAPP_SEGMENT_IO from roles/edxapp/defaults/main.yml.

- Updated ansible fork to be based on ansible 1.9.3rc1 instead of 1.9.1
  - Ansible Changelog: https://github.com/ansible/ansible/blob/stable-1.9/CHANGELOG.md

- Role: edxapp
  - Removed deprecated variables EDXAPP_PLATFORM_TWITTER_URL, EDXAPP_PLATFORM_MEETUP_URL, EDXAPP_PLATFORM_LINKEDIN_URL, and EDXAPP_PLATFORM_GOOGLE_PLUS_URL in favor of EDXAPP_SOCIAL_MEDIA_FOOTER_URLS.  These variables haven't been used in edx-platform since March 17, 2015 (when https://github.com/edx/edx-platform/pull/7383 was merged).  This change is backwards incompatible with versions of edx-platform from before March 17, 2015.
  - Added EDXAPP_MOBILE_STORE_URLS and EDXAPP_FOOTER_ORGANIZATION_IMAGE variables, used in https://github.com/edx/edx-platform/pull/8175 (v3 version of the edx.org footer).

- Updated ansible fork with small bug fix.
  - https://github.com/ansible/ansible/pull/10957

- Role: edxapp
  - Removed post.txt from the list of files that will have its github urls replaced with git mirror urls.

- Role: edxapp
  - The edxapp role no longer uses checksums to bypass pip installs.
    - pip install will always run for all known requirements files.

- Role: edx-ansible
  - `/edx/bin/update` no longer runs the ansible command with `--tags deploy`

- Role: edxapp
  - Added newrelic monitoring capabilities to edxapp workers. Note that this is a BACKWARDS-INCOMPATABLE CHANGE, as it introduces a new key, `monitor`, to each item in `EDXAPP_CELERY_WORKERS` in `defaults/main.yml`, and plays including this role will fail if that key is not set.

- Role: edxapp
  - Enabled combined login registration feature by default

- Role: analytics_api, xqwatcher, insights, minos, edx_notes_api
  - Expanded `edx_service` role to do git checkout and ec2 tagging
  - Refactored roles that depend on `edx_service` to use the new interface: `minos`, `analytics_api`, `insights`, and `xqwatcher`
  - Refactored name from `analytics-api` to `analytics_api`
  - Changed location of minos' config file from `/edx/etc/minos/minos.yml` to `/edx/etc/minos.yml`
  - Added new `edx_notes_api` role for forthcoming notes api
  - This is a __BACKWARDS INCOMPATABLE__ change and will require additional migrations when upgrading an existing server. While we recommend building from scratch, running the following command _might_ work:

      ```
      rm -rf /edx/app/analytics-api /edx/app/ /edx/app/nginx/sites-available/analytics-api.j2 /edx/app/supervisor/conf.d.available/analytics_api.conf
      rm -rf /edx/etc/minos
      ```

- Role: notifier
  - Refactored `NOTIFIER_HOME` and `NOTIFIER_USER` to `notifier_app_dir` and `notifier_user` to match other roles. This shouldn't change anything since users should've only been overriding COMMON_HOME.

- Role: gitreload
  - New role added for running
    [gitreload](https://github.com/mitodl/gitreload) that can be used
    for importing courses via github/gitlab Web hooks, or more
    generally updating any git repository that is already checked out
    on disk via a hook.

- Role: analytics-api, edxapp, ora, xqueue, xserver
  - Switched gunicorn from using an entirely command argument based
    configuration to usign python configuration files. Variables for
    extra configuration in the configuration file template, and
    command line argument overrides are available.

- Role: analytics-api, insights
  - Using Django 1.7 migrate command.

- Role: edxapp
  - A new var was added to make it easy ot invalidate the default
    memcache store to make it easier to invalidate sessions. Updating
    the edxapp env.json files will result in all users getting logged
    out.  This is a one time penalty as long as the value of `EDXAPP_DEFAULT_CACHE_VERSION`
    is not explicitly changed.

- Role: nginx
  - New html templates for server errors added.
    Defaults for a ratelimiting static page and server error static page.
    CMS/LMS are set to use them by default, wording can be changed in the
    Nginx default vars.

- Role: edxapp
  - We now have an all caps variable override for celery workers
- Role: common
  - We now remove the default syslog.d conf file (50-default.conf) this will
  break people who have hand edited that file.

- Role: edxapp
  - Updated the module store settings to match the new settings format.

- Update, possible breaking change: the edxapp role vars edxapp_lms_env and edxapp_cms_env have
  been changed to EDXAPP_LMS_ENV and EDXAPP_CMS_ENV to indicate, via our convention,
  that overridding them is expected.  The default values remain the same.

- Role: analytics-api
  - Added a new role for the analytics-api Django app.  Currently a private repo

- Logrotation now happens hourly by default for all logs.

- Role: xqwatcher, xqueue, nginx, edxapp, common
  - Moving nginx basic authorization flag and credentials to the common role
  - Basic auth will be turned on by default

- Role: Edxapp
  - Turn on code sandboxing by default and allow the jailed code to be able to write
    files to the tmp directory created for it by codejail.

- Role: Edxapp
  - The repo.txt requirements file is no longer being processed in anyway.  This file was removed from edxplatform
    via pull #3487(https://github.com/edx/edx-platform/pull/3487)

- Update `CMS_HOSTNAME` default to allow any hostname that starts with `studio` along with `prod-studio` or `stage-studio`.

- Start a change log to keep track of backwards incompatible changes and deprecations.

- Role: Mongo
  - Fixed case of variable used in if block that breaks cluster configuration
    by changing mongo_clustered to MONGO_CLUSTERED.

- Role: Edxapp
  - Added EDXAPP_LMS_AUTH_EXTRA and EDXAPP_CMS_AUTH_EXTRA for passing unique AUTH_EXTRA configurations to the LMS and CMS.
    Both variables default to EDXAPP_AUTH_EXTRA for backward compatibility

- Role: ecommerce
  - Renamed `ECOMMERCE_COMPREHENSIVE_THEME_DIR` to `ECOMMERCE_COMPREHENSIVE_THEME_DIRS`, `ECOMMERCE_COMPREHENSIVE_THEME_DIRS`
    is now a list of directories. Change is backward incompatible.
  - Renamed `COMPREHENSIVE_THEME_DIR` to `COMPREHENSIVE_THEME_DIRS`, `COMPREHENSIVE_THEME_DIRS` is now a list of directories.
    Change is backward incompatible.

- Role: Edxapp
  - `EDXAPP_COMPREHENSIVE_THEME_DIR` is deprecated and is maintained for backward compatibility, `EDXAPP_COMPREHENSIVE_THEME_DIRS`
    should be used instead which is a list of directories. `EDXAPP_COMPREHENSIVE_THEME_DIR` if present will have priority over `EDXAPP_COMPREHENSIVE_THEME_DIRS`
  - `COMPREHENSIVE_THEME_DIR` is deprecated and is maintained for backward compatibility, `COMPREHENSIVE_THEME_DIRS` should be used
    instead which is a list of directories. `COMPREHENSIVE_THEME_DIR` if present will have priority over `COMPREHENSIVE_THEME_DIRS`

- Role: edxapp
  - Added COMPREHENSIVE_THEME_LOCALE_PATHS to support internationalization of strings originating from custom themes.

- Role: edxapp
  - Added `EXPIRING_SOON_WINDOW` to show message to learners if their verification is expiring soon.

- Role: discovery
  - Added `PUBLISHER_FROM_EMAIL` for sending emails to publisher app users.

- Role: security
  - Changed SECURITY_UPGRADE_ON_ANSIBLE to only apply security updates.  If you want to retain the behavior of running safe-upgrade,
    you should switch to using SAFE_UPGRADE_ON_ANSIBLE.

- Role: mongo_2_6
  - Added `MONGO_AUTH` to turn authentication on/off. Auth is now enabled by default, and was previously disabled by default.

- Role: mongo_3_0
  - Changed MONGO_STORAGE_ENGINE to default to wiredTiger which is the default in 3.2 and 3.4 and what edX suggests be used even on 3.0.
    If you have a mmapv1 3.0 install, override MONGO_STORAGE_ENGINE to be mmapv1 which was the old default.
  - Support parsing the replset JSON in 3.2 and 3.0
  - Added `MONGO_AUTH` to turn authentication on/off. Auth is now enabled by default, and was previously disabled by default.

- Role: xqueue
  - Added `XQUEUE_RABBITMQ_TLS` to allow configuring xqueue to use TLS when connecting to the AMQP broker.
  - Added `XQUEUE_RABBITMQ_VHOST` to allow configuring the xqueue RabbitMQ host.
  - Added `XQUEUE_RABBITMQ_PORT` to allow configuring the RabbitMQ port.

- Role: edxapp
  - Added `EDXAPP_CELERY_BROKER_USE_SSL` to allow configuring celery to use TLS.

- Role: ecommerce
  - Added `ECOMMERCE_ENTERPRISE_URL` for the `enterprise` API endpoint exposed by a new service `edx-enterprise` (currently hosted by `LMS`), which defaults to the existing setting `ECOMMERCE_LMS_URL_ROOT`.

- Role: ecommerce
  - Removed `SEGMENT_KEY` which is no longer used.  Segment key is now defined in DB configuration. (https://github.com/edx/ecommerce/pull/1121)

- Role: edxapp
  - Added `EDXAPP_BLOCK_STRUCTURES_SETTINGS` to configure S3-backed Course Block Structures.

- Role: insights
  - Removed `INSIGHTS_FEEDBACK_EMAIL` which is no longer used, as it was deemed redundant with `INSIGHTS_SUPPORT_EMAIL`.

- Role: insights
  - Removed `SUPPORT_EMAIL` setting from `INSIGHTS_CONFIG`, as it is was replaced by `SUPPORT_URL`.

- Role: insights
  - Added `INSIGHTS_DOMAIN` to configure the domain Insights is deployed on
  - Added `INSIGHTS_CLOUDFRONT_DOMAIN` to configure the domain static files can be served from
  - Added `INSIGHTS_CORS_ORIGIN_WHITELIST_EXTRA` to configure allowing CORS on domains other than the `INSIGHTS_DOMAIN`

- Role: edxapp
  - Added `EDXAPP_VIDEO_IMAGE_SETTINGS` to configure S3-backed video images.

- Role: edxapp
  - Added `EDXAPP_BASE_COOKIE_DOMAIN` for sharing cookies across edx domains.

- Role: insights
  - Removed `bower install` task
  - Replaced r.js build task with webpack build task
<<<<<<< HEAD
  - Removed `./maange.py compress` task

- Role: insights
  - Moved `THEME_SCSS` from `INSIGHTS_CONFIG` to `insights_environment`
=======
  - Removed `./manage.py compress` task

- Role: insights
  - Moved `THEME_SCSS` from `INSIGHTS_CONFIG` to `insights_environment`

- Role: analytics_api
  - Added a number of `ANALYTICS_API_DEFAULT_*` and `ANALYTICS_API_REPORTS_*` variables to allow more selective specification of database parameters (rather than
      overriding the whole structure).

- Role: edxapp
  - Remove EDXAPP_ANALYTICS_API_KEY, EDXAPP_ANALYTICS_SERVER_URL, EDXAPP_ANALYTICS_DATA_TOKEN, EDXAPP_ANALYTICS_DATA_URL since they are old and
  no longer consumed.

- Role: edxapp
  - Added `PASSWORD_MIN_LENGTH` for password minimum length validation on reset page.
  - Added `PASSWORD_MAX_LENGTH` for password maximum length validation on reset page.

- Role: credentials
  - Replaced `CREDENTIALS_OAUTH_URL_ROOT` with `COMMON_OAUTH_URL_ROOT` from `common_vars`
  - Replaced `CREDENTIALS_OIDC_LOGOUT_URL` with `COMMON_OAUTH_LOGOUT_URL` from `common_vars`
  - Replaced `CREDENTIALS_JWT_AUDIENCE` with `COMMON_JWT_AUDIENCE` from `common_vars`
  - Replaced `CREDENTIALS_JWT_ISSUER` with `COMMON_JWT_ISSUER` from `common_vars`
  - Replaced `CREDENTIALS_JWT_SECRET_KEY` with `COMMON_JWT_SECRET_KEY` from `common_vars`
  - Replaced `CREDENTIALS_SOCIAL_AUTH_EDX_OIDC_ISSUER` with `COMMON_JWT_ISSUER` from `common_vars`

- Role: ecommerce
  - Replaced `ECOMMERCE_OAUTH_URL_ROOT` with `COMMON_OAUTH_URL_ROOT` from `common_vars`
  - Replaced `ECOMMERCE_OIDC_LOGOUT_URL` with `COMMON_OAUTH_LOGOUT_URL` from `common_vars`
  - Replaced `ECOMMERCE_JWT_SECRET_KEY` with `COMMON_JWT_SECRET_KEY` from `common_vars`
  - Replaced `ECOMMERCE_SOCIAL_AUTH_EDX_OIDC_ISSUER` with `COMMON_JWT_ISSUER` from `common_vars`

- Role: edxapp
  - Added `EDXAPP_VIDEO_TRANSCRIPTS_SETTINGS` to configure S3-backed video transcripts.
  - Removed unused `EDXAPP_BOOK_URL` setting

- Role: edxapp
  - Added `EDXAPP_ZENDESK_OAUTH_ACCESS_TOKEN` for making requests to Zendesk through front-end.
>>>>>>> fba38249
<|MERGE_RESOLUTION|>--- conflicted
+++ resolved
@@ -463,12 +463,6 @@
 - Role: insights
   - Removed `bower install` task
   - Replaced r.js build task with webpack build task
-<<<<<<< HEAD
-  - Removed `./maange.py compress` task
-
-- Role: insights
-  - Moved `THEME_SCSS` from `INSIGHTS_CONFIG` to `insights_environment`
-=======
   - Removed `./manage.py compress` task
 
 - Role: insights
@@ -505,5 +499,4 @@
   - Removed unused `EDXAPP_BOOK_URL` setting
 
 - Role: edxapp
-  - Added `EDXAPP_ZENDESK_OAUTH_ACCESS_TOKEN` for making requests to Zendesk through front-end.
->>>>>>> fba38249
+  - Added `EDXAPP_ZENDESK_OAUTH_ACCESS_TOKEN` for making requests to Zendesk through front-end.