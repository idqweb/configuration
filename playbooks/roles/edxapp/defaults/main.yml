# variables common to the lms role, automatically loaded
# when the role is included
---

# These are variables that default to a localhost
# setup and are meant to be overwritten for
# different environments.
#
# Variables in all caps are environment specific
# Lowercase variables are internal to the role
#
# Defaults specified here should not contain
# any secrets or host identifying information.

EDXAPP_LMS_BASE: ''
EDXAPP_PREVIEW_LMS_BASE: ''
EDXAPP_CMS_BASE: ''
EDXAPP_AWS_ACCESS_KEY_ID:  ''
EDXAPP_AWS_SECRET_ACCESS_KEY:  ''
EDXAPP_XQUEUE_BASIC_AUTH: [ 'edx', 'edx' ]
EDXAPP_XQUEUE_DJANGO_AUTH:
  username: 'lms'
  password: 'password'
EDXAPP_XQUEUE_URL: 'http://localhost:18040'

EDXAPP_MONGO_HOSTS: ['localhost']
EDXAPP_MONGO_PASSWORD: 'password'
EDXAPP_MONGO_PORT: 27017
EDXAPP_MONGO_USER: 'edxapp'
EDXAPP_MONGO_DB_NAME: 'edxapp'

EDXAPP_MYSQL_DB_NAME: 'edxapp'
EDXAPP_MYSQL_USER: 'root'
EDXAPP_MYSQL_PASSWORD: ''
EDXAPP_MYSQL_HOST: 'localhost'
EDXAPP_MYSQL_PORT: '3306'

EDXAPP_EMAIL_BACKEND: 'django.core.mail.backends.smtp.EmailBackend'

EDXAPP_LOG_LEVEL: 'INFO'

EDXAPP_MEMCACHE: [ 'localhost:11211' ]
EDXAPP_COMMENTS_SERVICE_URL:  'http://localhost:4567'
EDXAPP_COMMENTS_SERVICE_KEY:  'password'

EDXAPP_EDXAPP_SECRET_KEY: ''

EDXAPP_PEARSON_TEST_PASWORD: ''

EDXAPP_OEE_URL: 'http://localhost:18060/'
EDXAPP_OEE_USER: 'lms'
EDXAPP_OEE_PASSWORD: 'password'

EDXAPP_ANALYTICS_API_KEY:  ''
EDXAPP_ZENDESK_USER: ''
EDXAPP_ZENDESK_API_KEY: ''
EDXAPP_CELERY_USER: 'celery'
EDXAPP_CELERY_PASSWORD: 'celery'

EDXAPP_PLATFORM_NAME: 'edX'

EDXAPP_MITX_FEATURES:
  AUTH_USE_OPENID_PROVIDER: true
  CERTIFICATES_ENABLED: true
  ENABLE_DISCUSSION_SERVICE: true
  ENABLE_INSTRUCTOR_ANALYTICS: true
  ENABLE_PEARSON_HACK_TEST: false
  SUBDOMAIN_BRANDING: false
  SUBDOMAIN_COURSE_LISTINGS: false
  PREVIEW_LMS_BASE: $EDXAPP_PREVIEW_LMS_BASE

EDXAPP_BOOK_URL: ''
# This needs to be set to localhost
# if xqueue is run on the same server
# as the lms (it's sent in the request)
EDXAPP_SITE_NAME: 'localhost'
EDXAPP_MEDIA_URL:  ''
EDXAPP_ANALYTICS_SERVER_URL:  ''
EDXAPP_FEEDBACK_SUBMISSION_EMAIL: ''
EDXAPP_CELERY_BROKER_HOSTNAME: ''
EDXAPP_LOGGING_ENV:  'sandbox'

EDXAPP_SYSLOG_SERVER: ''
EDXAPP_RABBIT_HOSTNAME: 'localhost'
EDXAPP_XML_MAPPINGS: {}

EDXAPP_LMS_NGINX_PORT: 18000
EDXAPP_LMS_PREVIEW_NGINX_PORT: 18020
EDXAPP_CMS_NGINX_PORT: 18010

EDXAPP_LMS_BASIC_AUTH: False
EDXAPP_CMS_BASIC_AUTH: False
EDXAPP_LMS_PREVIEW_BASIC_AUTH: False
EDXAPP_LANG: 'en_US.UTF-8'
EDXAPP_TIME_ZONE: 'America/New_York'

EDXAPP_TECH_SUPPORT_EMAIL: ''
EDXAPP_CONTACT_EMAIL: ''
EDXAPP_BUGS_EMAIL: ''
EDXAPP_DEFAULT_FROM_EMAIL: ''
EDXAPP_DEFAULT_FEEDBACK_EMAIL: ''
EDXAPP_SERVER_EMAIL: ''
EDXAPP_BULK_EMAIL_DEFAULT_FROM_EMAIL: ''

EDXAPP_ENV_EXTRA: {}
EDXAPP_AUTH_EXTRA: {}
EDXAPP_MKTG_URL_LINK_MAP: {}

# whether to setup the python sandbox or not
EDXAPP_PYTHON_SANDBOX: false
EDXAPP_SANDBOX_VENV_DIR:  '/opt/edx-sandbox'
EDXAPP_SANDBOX_USER: 'sandbox'
EDXAPP_SANDBOX_GROUP: 'sandbox'
# this next setting, if true, turns on actual sandbox enforcement.  If not true,
# it puts the sandbox in 'complain' mode, for reporting but not enforcement
EDXAPP_SANDBOX_ENFORCE: true
EDXAPP_USER: 'www-data'
COMMON_WEB_GROUP: 'www-data'

#-------- Everything below this line is internal to the role ------------

#Use YAML references (& and *) and hash merge <<: to factor out shared settings
#see http://atechie.net/2009/07/merging-hashes-in-yaml-conf-files/

edxapp_data_dir: "{{ COMMON_DATA_DIR }}/edxapp"
edxapp_app_dir: "{{ COMMON_APP_DIR }}/edxapp"
edxapp_log_dir: "{{ COMMON_LOG_DIR }}/edxapp"
edxapp_venvs_dir: "{{ edxapp_app_dir }}/venvs"
edxapp_venv_dir: "{{ edxapp_venvs_dir }}/edxapp"
edxapp_venv_bin: "{{ edxapp_venv_dir }}/bin"
edxapp_rbenv_dir: "{{ edxapp_app_dir }}"
edxapp_rbenv_root: "{{ edxapp_rbenv_dir }}/.rbenv"
edxapp_rbenv_shims: "{{ edxapp_rbenv_root }}/shims"
edxapp_rbenv_bin: "{{ edxapp_rbenv_root }}/bin"
edxapp_gem_root: "{{ edxapp_rbenv_dir }}/.gem"
edxapp_gem_bin: "{{ edxapp_gem_root }}/bin"
edxapp_user: edxapp
edxapp_deploy_path: "{{ edxapp_venv_bin }}:{{ edxapp_code_dir }}/bin:{{ edxapp_rbenv_bin }}:{{ edxapp_rbenv_shims }}:{{ edxapp_gem_bin }}:/usr/local/sbin:/usr/local/bin:/usr/sbin:/usr/bin:/sbin:/bin"
edxapp_staticfile_dir: "{{ edxapp_data_dir }}/staticfiles"
edxapp_course_data_dir: "{{ edxapp_data_dir }}/data"
edxapp_upload_dir: "{{ edxapp_data_dir }}/uploads"
edxapp_theme_dir: "{{ edxapp_data_dir }}/themes"
edxapp_pypi_local_mirror: "http://localhost:{{ devpi_port }}/root/pypi/+simple"
edxapp_workers:
  - queue: low
    service_variant: cms
    concurrency: 3
  - queue: default
    service_variant: cms
    concurrency: 4
  - queue: high
    service_variant: cms
    concurrency: 1
  - queue: low
    service_variant: lms
    concurrency: 1
  - queue: default
    service_variant: lms
    concurrency: 3
  - queue: high
    service_variant: lms
    concurrency: 4
  - queue: high_mem
    service_variant: lms
    concurrency: 2

# Requirement files we explicitely
# check for changes before attempting
# to update the venv
edxapp_chksum_req_files:
  - "{{ pre_requirements_file }}"
  - "{{ post_requirements_file }}"
  - "{{ base_requirements_file }}"
  - "{{ sandbox_post_requirements }}"
  - "{{ sandbox_base_requirements }}"

# all edxapp requirements files
edxapp_all_req_files:
  - "{{ pre_requirements_file }}"
  - "{{ post_requirements_file }}"
  - "{{ base_requirements_file }}"
  - "{{ repo_requirements_file }}"
  - "{{ github_requirements_file }}"
  - "{{ sandbox_post_requirements }}"
  - "{{ sandbox_local_requirements }}"
  - "{{ sandbox_base_requirements }}"


# TODO: old style variable syntax is necessary
# for lists and dictionaries

edxapp_environment:
  LANG: $EDXAPP_LANG
  NO_PREREQ_INSTALL: 1
  SKIP_WS_MIGRATIONS: 1
  RBENV_ROOT: $edxapp_rbenv_root
  GEM_HOME: $edxapp_gem_root
  GEM_PATH: $edxapp_gem_root
  PATH: $edxapp_deploy_path


edxapp_generic_auth_config:  &edxapp_generic_auth
  AWS_ACCESS_KEY_ID:  $EDXAPP_AWS_ACCESS_KEY_ID
  AWS_SECRET_ACCESS_KEY: $EDXAPP_AWS_SECRET_ACCESS_KEY
  SECRET_KEY:  $EDXAPP_EDXAPP_SECRET_KEY
  XQUEUE_INTERFACE:
    basic_auth: $EDXAPP_XQUEUE_BASIC_AUTH
    django_auth: $EDXAPP_XQUEUE_DJANGO_AUTH
    url: $EDXAPP_XQUEUE_URL
  DOC_STORE_CONFIG: &edxapp_generic_default_docstore
    db: $EDXAPP_MONGO_DB_NAME
    host: $EDXAPP_MONGO_HOSTS
    password: $EDXAPP_MONGO_PASSWORD
    port: $EDXAPP_MONGO_PORT
    user: $EDXAPP_MONGO_USER
    collection:  'modulestore'
  CONTENTSTORE:
    ENGINE:  'xmodule.contentstore.mongo.MongoContentStore'
    #
    # connection strings are duplicated temporarily for
    # backward compatibility
    #
    OPTIONS:
      db: $EDXAPP_MONGO_DB_NAME
      host: $EDXAPP_MONGO_HOSTS
      password: $EDXAPP_MONGO_PASSWORD
      port: $EDXAPP_MONGO_PORT
      user: $EDXAPP_MONGO_USER
    DOC_STORE_CONFIG: *edxapp_generic_default_docstore
  MODULESTORE:
    default: &edxapp_generic_default_modulestore
      ENGINE: 'xmodule.modulestore.mongo.DraftMongoModuleStore'
      OPTIONS:  &generic_modulestore_default_options
        collection:  'modulestore'
        db:  $EDXAPP_MONGO_DB_NAME
        default_class:  'xmodule.hidden_module.HiddenDescriptor'
        fs_root:  $edxapp_course_data_dir
        host: $EDXAPP_MONGO_HOSTS
        password:  $EDXAPP_MONGO_PASSWORD
        port: $EDXAPP_MONGO_PORT
        render_template:  'mitxmako.shortcuts.render_to_string'
        # Needed for the CMS to be able to run update_templates
        user: $EDXAPP_MONGO_USER
      DOC_STORE_CONFIG: *edxapp_generic_default_docstore
    direct: &edxapp_generic_direct_modulestore
      ENGINE: 'xmodule.modulestore.mongo.MongoModuleStore'
      OPTIONS:  *generic_modulestore_default_options
      DOC_STORE_CONFIG: *edxapp_generic_default_docstore
  DATABASES:
    default:
      ENGINE: 'django.db.backends.mysql'
      NAME: $EDXAPP_MYSQL_DB_NAME
      USER: $EDXAPP_MYSQL_USER
      PASSWORD: $EDXAPP_MYSQL_PASSWORD
      HOST: $EDXAPP_MYSQL_HOST
      PORT: $EDXAPP_MYSQL_PORT
  PEARSON_TEST_PASSWORD:  $EDXAPP_PEARSON_TEST_PASSWORD
  OPEN_ENDED_GRADING_INTERFACE:
    url: $EDXAPP_OEE_URL
    password: $EDXAPP_OEE_PASSWORD
    peer_grading:  'peer_grading'
    staff_grading:  'staff_grading'
    grading_controller:  'grading_controller'
    username: $EDXAPP_OEE_USER
  ANALYTICS_API_KEY:  $EDXAPP_ANALYTICS_API_KEY
  ZENDESK_USER: $EDXAPP_ZENDESK_USER
  ZENDESK_API_KEY: $EDXAPP_ZENDESK_API_KEY
  CELERY_BROKER_USER: $EDXAPP_CELERY_USER
  CELERY_BROKER_PASSWORD: $EDXAPP_CELERY_PASSWORD

generic_env_config:  &edxapp_generic_env
  STATIC_ROOT_BASE: $edxapp_staticfile_dir
  LMS_BASE: $EDXAPP_LMS_BASE
  CMS_BASE: $EDXAPP_CMS_BASE
  BOOK_URL:  $EDXAPP_BOOK_URL
  PLATFORM_NAME: $EDXAPP_PLATFORM_NAME
  CERT_QUEUE:  'certificates'
  LOCAL_LOGLEVEL: $EDXAPP_LOG_LEVEL
  # default email backed set to local SMTP
  EMAIL_BACKEND: $EDXAPP_EMAIL_BACKEND
  MITX_FEATURES: $EDXAPP_MITX_FEATURES
  WIKI_ENABLED: true
  SYSLOG_SERVER:  $EDXAPP_SYSLOG_SERVER
  SITE_NAME:  $EDXAPP_SITE_NAME
  LOG_DIR:  "{{ COMMON_DATA_DIR }}/logs/edx"
  MEDIA_URL:  $EDXAPP_MEDIA_URL
  ANALYTICS_SERVER_URL:  $EDXAPP_ANALYTICS_SERVER_URL
  FEEDBACK_SUBMISSION_EMAIL: $EDXAPP_FEEDBACK_SUBMISSION_EMAIL
  TIME_ZONE: $EDXAPP_TIME_ZONE
  MKTG_URL_LINK_MAP: $EDXAPP_MKTG_URL_LINK_MAP
  CACHES:
    default: &default_generic_cache
      BACKEND:  'django.core.cache.backends.memcached.MemcachedCache'
      KEY_FUNCTION:  'util.memcache.safe_key'
      KEY_PREFIX:  'sandbox_default'
      LOCATION: $EDXAPP_MEMCACHE
    general:
      <<: *default_generic_cache
      KEY_PREFIX:  'sandbox_general'
    mongo_metadata_inheritance:
      <<: *default_generic_cache
      KEY_PREFIX:  'integration_mongo_metadata_inheritance'
    staticfiles:
      <<: *default_generic_cache
      KEY_PREFIX:  'integration_static_files'
    celery:
      <<: *default_generic_cache
      KEY_PREFIX:  'integration_celery'
  CELERY_BROKER_TRANSPORT: 'amqp'
  CELERY_BROKER_HOSTNAME: $EDXAPP_RABBIT_HOSTNAME
  COMMENTS_SERVICE_URL: $EDXAPP_COMMENTS_SERVICE_URL
  LOGGING_ENV: $EDXAPP_LOGGING_ENV
  SESSION_COOKIE_DOMAIN:  !!null
  COMMENTS_SERVICE_KEY: $EDXAPP_COMMENTS_SERVICE_KEY
  SEGMENT_IO_LMS: true
  THEME_NAME: $edxapp_theme_name
  TECH_SUPPORT_EMAIL: $EDXAPP_TECH_SUPPORT_EMAIL
  CONTACT_EMAIL: $EDXAPP_CONTACT_EMAIL
  BUGS_EMAIL: $EDXAPP_BUGS_EMAIL
  CODE_JAIL:
    limits:
      VMEM: 0
      REALTIME: 3
  DEFAULT_FROM_EMAIL: $EDXAPP_DEFAULT_FROM_EMAIL
  DEFAULT_FEEDBACK_EMAIL: $EDXAPP_DEFAULT_FEEDBACK_EMAIL
  SERVER_EMAIL: $EDXAPP_DEFAULT_SERVER_EMAIL
  BULK_EMAIL_DEFAULT_FROM_EMAIL: $EDXAPP_BULK_EMAIL_DEFAULT_FROM_EMAIL


lms_auth_config:
  <<: *edxapp_generic_auth
  MODULESTORE:
    default:
      ENGINE: 'xmodule.modulestore.mixed.MixedModuleStore'
      OPTIONS:
        mappings: $EDXAPP_XML_MAPPINGS
        stores:
          xml:
            ENGINE: 'xmodule.modulestore.xml.XMLModuleStore'
            OPTIONS:
              data_dir: $edxapp_course_data_dir
              default_class: 'xmodule.hidden_module.HiddenDescriptor'
          default:
            OPTIONS:
              default_class: 'xmodule.hidden_module.HiddenDescriptor'
              host: $EDXAPP_MONGO_HOSTS
              db: $EDXAPP_MONGO_DB_NAME
              collection: 'modulestore'
              render_template: 'mitxmako.shortcuts.render_to_string'
              user: $EDXAPP_MONGO_USER
              password: $EDXAPP_MONGO_PASSWORD
              port: $EDXAPP_MONGO_PORT
              fs_root: $edxapp_course_data_dir
            ENGINE: 'xmodule.modulestore.mongo.MongoModuleStore'
            DOC_STORE_CONFIG: *edxapp_generic_default_docstore

lms_env_config:
  <<: *edxapp_generic_env
cms_auth_config:
  <<: *edxapp_generic_auth
cms_env_config:
  <<: *edxapp_generic_env
lms_preview_auth_config:
  <<: *edxapp_generic_auth
  MODULESTORE:
    default: *edxapp_generic_default_modulestore
lms_preview_env_config:
  <<: *edxapp_generic_env



# install dir for the edx-platform repo
edxapp_code_dir: "{{ edxapp_app_dir }}/edx-platform"

# sandbox command
edxapp_aa_command: "{% if EDXAPP_SANDBOX_ENFORCE %}aa-enforce{% else %}aa-complain{% endif %}"

# gunicorn ports/hosts, these shouldn't need to be overridden
edxapp_cms_gunicorn_port: 8010
edxapp_cms_gunicorn_host: 127.0.0.1
edxapp_lms_gunicorn_port: 8000
edxapp_lms_gunicorn_host: 127.0.0.1
edxapp_lms_preview_gunicorn_port: 8020
edxapp_lms_preview_gunicorn_host: 127.0.0.1


# These vars are for creating the application json config
# files.  There are two for each service that uses the
# 'edx-platform' code.  Defining them will create the upstart
# job.  It will also enable the corresponding section in the
# 'edxapp' upstart job.

service_variants_enabled:
  - lms
  - cms

edxapp_lms_env: 'lms.envs.aws'
<<<<<<< HEAD

edxapp_user: '{{ EDXAPP_USER }}'
common_web_group: '{{ COMMON_WEB_GROUP }}'
=======
edxapp_cms_env: 'cms.envs.aws'
>>>>>>> 3e037702

#Number of gunicorn worker processes to spawn, as a multiplier to number of virtual cores
worker_core_mult:
  lms: 4
  lms_preview: 2
  cms: 2

# Theming
# To turn off theming, specify edxapp_theme_name: ""
# Stanford, for example, uses edxapp_theme_name: 'stanford'
#
edxapp_theme_name: ""
edxapp_theme_source_repo: 'https://{{ COMMON_GIT_MIRROR }}/Stanford-Online/edx-theme.git'
edxapp_theme_version: 'HEAD'

# make this the public URL instead of writable
edx_platform_repo: "https://{{ COMMON_GIT_MIRROR }}/edx/edx-platform.git"
# `edx_platform_commit` can be anything that git recognizes as a commit
# reference, including a tag, a branch name, or a commit hash
edx_platform_commit: 'release'
local_requirements_file:  "{{ edxapp_code_dir }}/requirements/edx/local.txt"
pre_requirements_file:    "{{ edxapp_code_dir }}/requirements/edx/pre.txt"
post_requirements_file:   "{{ edxapp_code_dir }}/requirements/edx/post.txt"
base_requirements_file:   "{{ edxapp_code_dir }}/requirements/edx/base.txt"
github_requirements_file: "{{ edxapp_code_dir }}/requirements/edx/github.txt"
repo_requirements_file:   "{{ edxapp_code_dir }}/requirements/edx/repo.txt"

sandbox_base_requirements:  "{{ edxapp_code_dir }}/requirements/edx-sandbox/base.txt"
sandbox_local_requirements: "{{ edxapp_code_dir }}/requirements/edx-sandbox/local.txt"
sandbox_post_requirements:  "{{ edxapp_code_dir }}/requirements/edx-sandbox/post.txt"

<<<<<<< HEAD
lms_debian_pkgs:
=======
#do we want to install the sandbox requirements into the regular virtual env
install_sandbox_reqs_into_regular_venv: true

edxapp_debian_pkgs:
  - npm
>>>>>>> 3e037702
  # for compiling the virtualenv
  # (only needed if wheel files aren't available)
  - build-essential
  - s3cmd
  - pkg-config
  - graphviz-dev
  - graphviz
  - libmysqlclient-dev
  # for scipy, do not install
  # libopenblas-base, it will cause
  # problems for numpy
  - gfortran
  - libatlas3gf-base
  - liblapack-dev
  - g++
  - libxml2-dev
  - libxslt1-dev
  # apparmor
  - apparmor-utils
  # misc
  - curl
  - ipython
  - npm
  - ntp
  # for shapely
  - libgeos-dev

# Ruby Specific Vars
edxapp_ruby_version: "1.9.3-p374"

# Deploy Specific Vars
edxapp_lms_variant: lms
edxapp_cms_variant: cms

# Worker Settings
worker_django_settings_module: 'aws'

# Skip supervisor tasks
# Useful when supervisor is not installed (local dev)
devstack: False<|MERGE_RESOLUTION|>--- conflicted
+++ resolved
@@ -134,7 +134,6 @@
 edxapp_rbenv_bin: "{{ edxapp_rbenv_root }}/bin"
 edxapp_gem_root: "{{ edxapp_rbenv_dir }}/.gem"
 edxapp_gem_bin: "{{ edxapp_gem_root }}/bin"
-edxapp_user: edxapp
 edxapp_deploy_path: "{{ edxapp_venv_bin }}:{{ edxapp_code_dir }}/bin:{{ edxapp_rbenv_bin }}:{{ edxapp_rbenv_shims }}:{{ edxapp_gem_bin }}:/usr/local/sbin:/usr/local/bin:/usr/sbin:/usr/bin:/sbin:/bin"
 edxapp_staticfile_dir: "{{ edxapp_data_dir }}/staticfiles"
 edxapp_course_data_dir: "{{ edxapp_data_dir }}/data"
@@ -395,13 +394,10 @@
   - cms
 
 edxapp_lms_env: 'lms.envs.aws'
-<<<<<<< HEAD
+edxapp_cms_env: 'cms.envs.aws'
 
 edxapp_user: '{{ EDXAPP_USER }}'
 common_web_group: '{{ COMMON_WEB_GROUP }}'
-=======
-edxapp_cms_env: 'cms.envs.aws'
->>>>>>> 3e037702
 
 #Number of gunicorn worker processes to spawn, as a multiplier to number of virtual cores
 worker_core_mult:
@@ -433,15 +429,11 @@
 sandbox_local_requirements: "{{ edxapp_code_dir }}/requirements/edx-sandbox/local.txt"
 sandbox_post_requirements:  "{{ edxapp_code_dir }}/requirements/edx-sandbox/post.txt"
 
-<<<<<<< HEAD
-lms_debian_pkgs:
-=======
 #do we want to install the sandbox requirements into the regular virtual env
 install_sandbox_reqs_into_regular_venv: true
 
 edxapp_debian_pkgs:
   - npm
->>>>>>> 3e037702
   # for compiling the virtualenv
   # (only needed if wheel files aren't available)
   - build-essential
