# variables common to the lms role, automatically loaded
# when the role is included
---

# These are variables that default to a localhost
# setup and are meant to be overwritten for
# different environments.
#
# Variables in all caps are environment specific
# Lowercase variables are internal to the role
#
# Defaults specified here should not contain
# any secrets or host identifying information.

EDXAPP_LMS_BASE: ''
EDXAPP_PREVIEW_LMS_BASE: ''
EDXAPP_CMS_BASE: ''
EDXAPP_AWS_ACCESS_KEY_ID:  ''
EDXAPP_AWS_SECRET_ACCESS_KEY:  ''
EDXAPP_XQUEUE_BASIC_AUTH: [ 'edx', 'edx' ]
EDXAPP_XQUEUE_DJANGO_AUTH:
  username: 'lms'
  password: 'password'
EDXAPP_XQUEUE_URL: 'http://localhost:18040'

EDXAPP_MONGO_HOSTS: ['localhost']
EDXAPP_MONGO_PASSWORD: 'password'
EDXAPP_MONGO_PORT: 27017
EDXAPP_MONGO_USER: 'edxapp'
EDXAPP_MONGO_DB_NAME: 'edxapp'

EDXAPP_MYSQL_DB_NAME: 'edxapp'
EDXAPP_MYSQL_USER: 'edxapp001'
EDXAPP_MYSQL_PASSWORD: 'password'
EDXAPP_MYSQL_HOST: 'localhost'
EDXAPP_MYSQL_PORT: '3306'

EDXAPP_EMAIL_BACKEND: 'django.core.mail.backends.smtp.EmailBackend'

EDXAPP_LOG_LEVEL: 'INFO'

EDXAPP_MEMCACHE: [ 'localhost:11211' ]
EDXAPP_COMMENTS_SERVICE_URL:  'http://localhost:18080'
EDXAPP_COMMENTS_SERVICE_KEY:  'password'

EDXAPP_EDXAPP_SECRET_KEY: ''

EDXAPP_OEE_URL: 'http://localhost:18060/'
EDXAPP_OEE_USER: 'lms'
EDXAPP_OEE_PASSWORD: 'password'

EDXAPP_ANALYTICS_API_KEY:  ''
EDXAPP_ZENDESK_USER: ''
EDXAPP_ZENDESK_API_KEY: ''
EDXAPP_CELERY_USER: 'celery'
EDXAPP_CELERY_PASSWORD: 'celery'

EDXAPP_PLATFORM_NAME: 'edX'

EDXAPP_FEATURES:
  AUTH_USE_OPENID_PROVIDER: true
  CERTIFICATES_ENABLED: true
  ENABLE_DISCUSSION_SERVICE: true
  ENABLE_INSTRUCTOR_ANALYTICS: true
  SUBDOMAIN_BRANDING: false
  SUBDOMAIN_COURSE_LISTINGS: false
  PREVIEW_LMS_BASE: $EDXAPP_PREVIEW_LMS_BASE
  ENABLE_S3_GRADE_DOWNLOADS: true
  USE_CUSTOM_THEME: $edxapp_use_custom_theme

EDXAPP_BOOK_URL: ''
# This needs to be set to localhost
# if xqueue is run on the same server
# as the lms (it's sent in the request)
EDXAPP_SITE_NAME: 'localhost'
EDXAPP_MEDIA_URL:  ''
EDXAPP_ANALYTICS_SERVER_URL:  ''
EDXAPP_FEEDBACK_SUBMISSION_EMAIL: ''
EDXAPP_CELERY_BROKER_HOSTNAME: ''
EDXAPP_LOGGING_ENV:  'sandbox'

EDXAPP_SYSLOG_SERVER: ''
EDXAPP_RABBIT_HOSTNAME: 'localhost'
EDXAPP_XML_MAPPINGS: {}

EDXAPP_LMS_NGINX_PORT: 18000
EDXAPP_LMS_SSL_NGINX_PORT: 48000

EDXAPP_LMS_PREVIEW_NGINX_PORT: 18020
EDXAPP_CMS_NGINX_PORT: 18010
EDXAPP_CMS_SSL_NGINX_PORT: 48010

EDXAPP_LANG: 'en_US.UTF-8'
EDXAPP_TIME_ZONE: 'America/New_York'

EDXAPP_TECH_SUPPORT_EMAIL: 'technical@example.com'
EDXAPP_CONTACT_EMAIL: 'info@example.com'
EDXAPP_BUGS_EMAIL: 'bugs@example.com'
EDXAPP_DEFAULT_FROM_EMAIL: 'registration@example.com'
EDXAPP_DEFAULT_FEEDBACK_EMAIL: 'feedback@example.com'
EDXAPP_DEFAULT_SERVER_EMAIL: 'devops@example.com'
EDXAPP_BULK_EMAIL_DEFAULT_FROM_EMAIL: 'no-reply@example.com'

EDXAPP_ENV_EXTRA: {}
EDXAPP_AUTH_EXTRA: {}
EDXAPP_MKTG_URL_LINK_MAP: {}
<<<<<<< HEAD
=======
# Set this sets the url for static files
# Override this var to use a CDN
# Example: xxxxx.cloudfront.net/static/
EDXAPP_STATIC_URL_BASE: "/static/"

# Settings for Grade downloads
EDXAPP_GRADE_STORAGE_TYPE: 'localfs'
EDXAPP_GRADE_BUCKET: 'edx-grades'
EDXAPP_GRADE_ROOT_PATH: '/tmp/edx-s3/grades'

# Configure rake tasks in edx-platform to skip Python/Ruby/Node installation
EDXAPP_NO_PREREQ_INSTALL: 1
>>>>>>> 7bc2c211

# whether to setup the python codejail or not
EDXAPP_PYTHON_SANDBOX: false
# this next setting, if true, turns on actual sandbox enforcement.  If not true,
# it puts the sandbox in 'complain' mode, for reporting but not enforcement
EDXAPP_SANDBOX_ENFORCE: true

<<<<<<< HEAD
EDXAPP_USER: 'www-data'
COMMON_WEB_GROUP: 'www-data'
=======
# Supply authorized keys used for remote management via the automated
# role, see meta/main.yml.  Ensure you know what this does before
# enabling.  The boolean flag determines whether the role is included.
# This is done to make it possible to disable remote access easily by
# setting the flag to true and providing an empty array.
EDXAPP_INCLUDE_AUTOMATOR_ROLE: false
EDXAPP_AUTOMATOR_AUTHORIZED_KEYS: []

EDXAPP_USE_GIT_IDENTITY: false
# Example: "{{ secure_dir }}/files/git-identity"
EDXAPP_LOCAL_GIT_IDENTITY: !!null

# Configuration for database migration
EDXAPP_TEST_MIGRATE_DB_NAME: "{{ COMMON_ENVIRONMENT }}_{{ COMMON_DEPLOYMENT }}_test_{{ EDXAPP_MYSQL_DB_NAME }}"
>>>>>>> 7bc2c211

#-------- Everything below this line is internal to the role ------------

#Use YAML references (& and *) and hash merge <<: to factor out shared settings
#see http://atechie.net/2009/07/merging-hashes-in-yaml-conf-files/

edxapp_data_dir: "{{ COMMON_DATA_DIR }}/edxapp"
edxapp_app_dir: "{{ COMMON_APP_DIR }}/edxapp"
edxapp_log_dir: "{{ COMMON_LOG_DIR }}/edxapp"
edxapp_venvs_dir: "{{ edxapp_app_dir }}/venvs"
edxapp_venv_dir: "{{ edxapp_venvs_dir }}/edxapp"
edxapp_venv_bin: "{{ edxapp_venv_dir }}/bin"
edxapp_rbenv_dir: "{{ edxapp_app_dir }}"
edxapp_rbenv_root: "{{ edxapp_rbenv_dir }}/.rbenv"
edxapp_rbenv_shims: "{{ edxapp_rbenv_root }}/shims"
edxapp_rbenv_bin: "{{ edxapp_rbenv_root }}/bin"
edxapp_gem_root: "{{ edxapp_rbenv_dir }}/.gem"
edxapp_gem_bin: "{{ edxapp_gem_root }}/bin"
edxapp_deploy_path: "{{ edxapp_venv_bin }}:{{ edxapp_code_dir }}/bin:{{ edxapp_rbenv_bin }}:{{ edxapp_rbenv_shims }}:{{ edxapp_gem_bin }}:/usr/local/sbin:/usr/local/bin:/usr/sbin:/usr/bin:/sbin:/bin"
edxapp_staticfile_dir: "{{ edxapp_data_dir }}/staticfiles"
edxapp_course_data_dir: "{{ edxapp_data_dir }}/data"
edxapp_upload_dir: "{{ edxapp_data_dir }}/uploads"
edxapp_theme_dir: "{{ edxapp_data_dir }}/themes"
edxapp_git_identity: "{{ edxapp_app_dir }}/{{ EDXAPP_LOCAL_GIT_IDENTITY|basename }}"
edxapp_git_ssh: "/tmp/edxapp_git_ssh.sh"
edxapp_pypi_local_mirror: "http://localhost:{{ devpi_port }}/root/pypi/+simple"
edxapp_workers:
  - queue: low
    service_variant: cms
    concurrency: 3
  - queue: default
    service_variant: cms
    concurrency: 4
  - queue: high
    service_variant: cms
    concurrency: 1
  - queue: low
    service_variant: lms
    concurrency: 1
  - queue: default
    service_variant: lms
    concurrency: 3
  - queue: high
    service_variant: lms
    concurrency: 4
  - queue: high_mem
    service_variant: lms
    concurrency: 2

# setup for python codejail
edxapp_sandbox_venv_dir:  '{{ edxapp_venvs_dir }}/edxapp-sandbox'
edxapp_sandbox_user: 'sandbox'  # I think something about the codejail requires hardcoding this to sandbox:sandbox

# apparmor command
edxapp_aa_command: "{% if EDXAPP_SANDBOX_ENFORCE %}aa-enforce{% else %}aa-complain{% endif %}"

# Requirement files we explicitely
# check for changes before attempting
# to update the venv
edxapp_chksum_req_files:
  - "{{ pre_requirements_file }}"
  - "{{ post_requirements_file }}"
  - "{{ base_requirements_file }}"
  - "{{ sandbox_post_requirements }}"
  - "{{ sandbox_base_requirements }}"

# all edxapp requirements files
edxapp_all_req_files:
  - "{{ pre_requirements_file }}"
  - "{{ post_requirements_file }}"
  - "{{ base_requirements_file }}"
  - "{{ repo_requirements_file }}"
  - "{{ github_requirements_file }}"
  - "{{ sandbox_post_requirements }}"
  - "{{ sandbox_local_requirements }}"
  - "{{ sandbox_base_requirements }}"


# TODO: old style variable syntax is necessary
# for lists and dictionaries

edxapp_environment:
  LANG: $EDXAPP_LANG
  NO_PREREQ_INSTALL: $EDXAPP_NO_PREREQ_INSTALL
  SKIP_WS_MIGRATIONS: 1
  RBENV_ROOT: $edxapp_rbenv_root
  GEM_HOME: $edxapp_gem_root
  GEM_PATH: $edxapp_gem_root
  PATH: $edxapp_deploy_path


edxapp_generic_auth_config:  &edxapp_generic_auth
  AWS_ACCESS_KEY_ID:  $EDXAPP_AWS_ACCESS_KEY_ID
  AWS_SECRET_ACCESS_KEY: $EDXAPP_AWS_SECRET_ACCESS_KEY
  SECRET_KEY:  $EDXAPP_EDXAPP_SECRET_KEY
  XQUEUE_INTERFACE:
    basic_auth: $EDXAPP_XQUEUE_BASIC_AUTH
    django_auth: $EDXAPP_XQUEUE_DJANGO_AUTH
    url: $EDXAPP_XQUEUE_URL
  DOC_STORE_CONFIG: &edxapp_generic_default_docstore
    db: $EDXAPP_MONGO_DB_NAME
    host: $EDXAPP_MONGO_HOSTS
    password: $EDXAPP_MONGO_PASSWORD
    port: $EDXAPP_MONGO_PORT
    user: $EDXAPP_MONGO_USER
    collection:  'modulestore'
  CONTENTSTORE:
    ENGINE:  'xmodule.contentstore.mongo.MongoContentStore'
    #
    # connection strings are duplicated temporarily for
    # backward compatibility
    #
    OPTIONS:
      db: $EDXAPP_MONGO_DB_NAME
      host: $EDXAPP_MONGO_HOSTS
      password: $EDXAPP_MONGO_PASSWORD
      port: $EDXAPP_MONGO_PORT
      user: $EDXAPP_MONGO_USER
    DOC_STORE_CONFIG: *edxapp_generic_default_docstore
  MODULESTORE:
    default: &edxapp_generic_default_modulestore
      ENGINE: 'xmodule.modulestore.mongo.DraftMongoModuleStore'
      OPTIONS:  &generic_modulestore_default_options
        collection:  'modulestore'
        db:  $EDXAPP_MONGO_DB_NAME
        default_class:  'xmodule.hidden_module.HiddenDescriptor'
        fs_root:  $edxapp_course_data_dir
        host: $EDXAPP_MONGO_HOSTS
        password:  $EDXAPP_MONGO_PASSWORD
        port: $EDXAPP_MONGO_PORT
        render_template:  'edxmako.shortcuts.render_to_string'
        # Needed for the CMS to be able to run update_templates
        user: $EDXAPP_MONGO_USER
      DOC_STORE_CONFIG: *edxapp_generic_default_docstore
    direct: &edxapp_generic_direct_modulestore
      ENGINE: 'xmodule.modulestore.mongo.MongoModuleStore'
      OPTIONS:  *generic_modulestore_default_options
      DOC_STORE_CONFIG: *edxapp_generic_default_docstore
  DATABASES:
    default:
      ENGINE: 'django.db.backends.mysql'
      NAME: $EDXAPP_MYSQL_DB_NAME
      USER: $EDXAPP_MYSQL_USER
      PASSWORD: $EDXAPP_MYSQL_PASSWORD
      HOST: $EDXAPP_MYSQL_HOST
      PORT: $EDXAPP_MYSQL_PORT
  OPEN_ENDED_GRADING_INTERFACE:
    url: $EDXAPP_OEE_URL
    password: $EDXAPP_OEE_PASSWORD
    peer_grading:  'peer_grading'
    staff_grading:  'staff_grading'
    grading_controller:  'grading_controller'
    username: $EDXAPP_OEE_USER
  ANALYTICS_API_KEY:  $EDXAPP_ANALYTICS_API_KEY
  ZENDESK_USER: $EDXAPP_ZENDESK_USER
  ZENDESK_API_KEY: $EDXAPP_ZENDESK_API_KEY
  CELERY_BROKER_USER: $EDXAPP_CELERY_USER
  CELERY_BROKER_PASSWORD: $EDXAPP_CELERY_PASSWORD

generic_env_config:  &edxapp_generic_env
  GRADES_DOWNLOAD:
    STORAGE_TYPE: $EDXAPP_GRADE_STORAGE_TYPE
    BUCKET: $EDXAPP_GRADE_BUCKET
    ROOT_PATH: $EDXAPP_GRADE_ROOT_PATH
  STATIC_URL_BASE: $EDXAPP_STATIC_URL_BASE
  STATIC_ROOT_BASE: $edxapp_staticfile_dir
  LMS_BASE: $EDXAPP_LMS_BASE
  CMS_BASE: $EDXAPP_CMS_BASE
  BOOK_URL:  $EDXAPP_BOOK_URL
  PLATFORM_NAME: $EDXAPP_PLATFORM_NAME
  CERT_QUEUE:  'certificates'
  LOCAL_LOGLEVEL: $EDXAPP_LOG_LEVEL
  # default email backed set to local SMTP
  EMAIL_BACKEND: $EDXAPP_EMAIL_BACKEND
  FEATURES: $EDXAPP_FEATURES
  WIKI_ENABLED: true
  SYSLOG_SERVER:  $EDXAPP_SYSLOG_SERVER
  SITE_NAME:  $EDXAPP_SITE_NAME
  LOG_DIR:  "{{ COMMON_DATA_DIR }}/logs/edx"
  MEDIA_URL:  $EDXAPP_MEDIA_URL
  ANALYTICS_SERVER_URL:  $EDXAPP_ANALYTICS_SERVER_URL
  FEEDBACK_SUBMISSION_EMAIL: $EDXAPP_FEEDBACK_SUBMISSION_EMAIL
  TIME_ZONE: $EDXAPP_TIME_ZONE
  MKTG_URL_LINK_MAP: $EDXAPP_MKTG_URL_LINK_MAP
  # repo root for courses
  GITHUB_REPO_ROOT: $edxapp_course_data_dir
  CACHES:
    default: &default_generic_cache
      BACKEND:  'django.core.cache.backends.memcached.MemcachedCache'
      KEY_FUNCTION:  'util.memcache.safe_key'
      KEY_PREFIX:  'sandbox_default'
      LOCATION: $EDXAPP_MEMCACHE
    general:
      <<: *default_generic_cache
      KEY_PREFIX:  'sandbox_general'
    mongo_metadata_inheritance:
      <<: *default_generic_cache
      KEY_PREFIX:  'integration_mongo_metadata_inheritance'
    staticfiles:
      <<: *default_generic_cache
      KEY_PREFIX:  'integration_static_files'
    celery:
      <<: *default_generic_cache
      KEY_PREFIX:  'integration_celery'
  CELERY_BROKER_TRANSPORT: 'amqp'
  CELERY_BROKER_HOSTNAME: $EDXAPP_RABBIT_HOSTNAME
  COMMENTS_SERVICE_URL: $EDXAPP_COMMENTS_SERVICE_URL
  LOGGING_ENV: $EDXAPP_LOGGING_ENV
  SESSION_COOKIE_DOMAIN:  !!null
  COMMENTS_SERVICE_KEY: $EDXAPP_COMMENTS_SERVICE_KEY
  SEGMENT_IO_LMS: true
  THEME_NAME: $edxapp_theme_name
  TECH_SUPPORT_EMAIL: $EDXAPP_TECH_SUPPORT_EMAIL
  CONTACT_EMAIL: $EDXAPP_CONTACT_EMAIL
  BUGS_EMAIL: $EDXAPP_BUGS_EMAIL
  CODE_JAIL:
    limits:
      VMEM: 0
      REALTIME: 3
  DEFAULT_FROM_EMAIL: $EDXAPP_DEFAULT_FROM_EMAIL
  DEFAULT_FEEDBACK_EMAIL: $EDXAPP_DEFAULT_FEEDBACK_EMAIL
  SERVER_EMAIL: $EDXAPP_DEFAULT_SERVER_EMAIL
  BULK_EMAIL_DEFAULT_FROM_EMAIL: $EDXAPP_BULK_EMAIL_DEFAULT_FROM_EMAIL


lms_auth_config:
  <<: *edxapp_generic_auth
  MODULESTORE:
    default:
      ENGINE: 'xmodule.modulestore.mixed.MixedModuleStore'
      OPTIONS:
        mappings: $EDXAPP_XML_MAPPINGS
        stores:
          xml:
            ENGINE: 'xmodule.modulestore.xml.XMLModuleStore'
            OPTIONS:
              data_dir: $edxapp_course_data_dir
              default_class: 'xmodule.hidden_module.HiddenDescriptor'
          default:
            OPTIONS:
              default_class: 'xmodule.hidden_module.HiddenDescriptor'
              host: $EDXAPP_MONGO_HOSTS
              db: $EDXAPP_MONGO_DB_NAME
              collection: 'modulestore'
              render_template: 'edxmako.shortcuts.render_to_string'
              user: $EDXAPP_MONGO_USER
              password: $EDXAPP_MONGO_PASSWORD
              port: $EDXAPP_MONGO_PORT
              fs_root: $edxapp_course_data_dir
            ENGINE: 'xmodule.modulestore.mongo.MongoModuleStore'
            DOC_STORE_CONFIG: *edxapp_generic_default_docstore

lms_env_config:
  <<: *edxapp_generic_env
  'CODE_JAIL':
    # from https://github.com/edx/codejail/blob/master/codejail/django_integration.py#L24, '' should be same as None
    'python_bin': '{% if EDXAPP_PYTHON_SANDBOX %}{{ edxapp_sandbox_venv_dir }}/bin/python{% endif %}'
    'limits':
      'VMEM': 0
      'REALTIME': 5
    'user': '{{ edxapp_sandbox_user }}'

cms_auth_config:
  <<: *edxapp_generic_auth
cms_env_config:
  <<: *edxapp_generic_env
lms_preview_auth_config:
  <<: *edxapp_generic_auth
  MODULESTORE:
    default: *edxapp_generic_default_modulestore
lms_preview_env_config:
  <<: *edxapp_generic_env



# install dir for the edx-platform repo
edxapp_code_dir: "{{ edxapp_app_dir }}/edx-platform"


# gunicorn ports/hosts, these shouldn't need to be overridden
edxapp_cms_gunicorn_port: 8010
edxapp_cms_gunicorn_host: 127.0.0.1
edxapp_lms_gunicorn_port: 8000
edxapp_lms_gunicorn_host: 127.0.0.1
edxapp_lms_preview_gunicorn_port: 8020
edxapp_lms_preview_gunicorn_host: 127.0.0.1


# These vars are for creating the application json config
# files.  There are two for each service that uses the
# 'edx-platform' code.  Defining them will create the upstart
# job.  It will also enable the corresponding section in the
# 'edxapp' upstart job.

service_variants_enabled:
  - lms
  - cms

edxapp_lms_env: 'lms.envs.aws'
edxapp_cms_env: 'cms.envs.aws'

edxapp_user: '{{ EDXAPP_USER }}'
common_web_group: '{{ COMMON_WEB_GROUP }}'

#Number of gunicorn worker processes to spawn, as a multiplier to number of virtual cores
worker_core_mult:
  lms: 4
  lms_preview: 2
  cms: 2

# Theming
# Turn theming on and off with edxapp_use_custom_theme
# Set theme name with edxapp_theme_name
# Stanford, for example, uses edxapp_theme_name: 'stanford'
#
# TODO: change variables to ALL-CAPS, since they are meant to be externally overridden
edxapp_use_custom_theme: false
edxapp_theme_name: ""
edxapp_theme_source_repo: 'https://{{ COMMON_GIT_MIRROR }}/Stanford-Online/edx-theme.git'
edxapp_theme_version: 'HEAD'

# make this the public URL instead of writable
edx_platform_repo: "https://{{ COMMON_GIT_MIRROR }}/edx/edx-platform.git"
# `edx_platform_version` can be anything that git recognizes as a commit
# reference, including a tag, a branch name, or a commit hash
edx_platform_version: 'release'
local_requirements_file:  "{{ edxapp_code_dir }}/requirements/edx/local.txt"
pre_requirements_file:    "{{ edxapp_code_dir }}/requirements/edx/pre.txt"
post_requirements_file:   "{{ edxapp_code_dir }}/requirements/edx/post.txt"
base_requirements_file:   "{{ edxapp_code_dir }}/requirements/edx/base.txt"
github_requirements_file: "{{ edxapp_code_dir }}/requirements/edx/github.txt"
repo_requirements_file:   "{{ edxapp_code_dir }}/requirements/edx/repo.txt"

sandbox_base_requirements:  "{{ edxapp_code_dir }}/requirements/edx-sandbox/base.txt"
sandbox_local_requirements: "{{ edxapp_code_dir }}/requirements/edx-sandbox/local.txt"
sandbox_post_requirements:  "{{ edxapp_code_dir }}/requirements/edx-sandbox/post.txt"

edxapp_debian_pkgs:
  - npm
  # for compiling the virtualenv
  # (only needed if wheel files aren't available)
  - build-essential
  - s3cmd
  - pkg-config
  - graphviz-dev
  - graphviz
  - libmysqlclient-dev
  # for scipy, do not install
  # libopenblas-base, it will cause
  # problems for numpy
  - gfortran
  - libatlas3gf-base
  - liblapack-dev
  - g++
  - libxml2-dev
  - libxslt1-dev
  # apparmor
  - apparmor-utils
  # misc
  - curl
  - ipython
  - npm
  - ntp
  # for shapely
  - libgeos-dev
  # i18n
  - gettext
  # Pillow (PIL Fork) Dependencies
  # Needed by the CMS to manipulate images.
  - libjpeg8-dev
  - libpng12-dev

# Ruby Specific Vars
edxapp_ruby_version: "1.9.3-p374"

# Deploy Specific Vars
edxapp_lms_variant: lms
edxapp_cms_variant: cms

# Worker Settings
worker_django_settings_module: 'aws'

# This array is used by the automator role to provide
# access to a limited set of commands via rbash.  The
# commands listed here will be symlinked to ~/bin/ for
# the automator user.
edxapp_automated_rbash_links:
  - /usr/bin/sudo<|MERGE_RESOLUTION|>--- conflicted
+++ resolved
@@ -104,8 +104,6 @@
 EDXAPP_ENV_EXTRA: {}
 EDXAPP_AUTH_EXTRA: {}
 EDXAPP_MKTG_URL_LINK_MAP: {}
-<<<<<<< HEAD
-=======
 # Set this sets the url for static files
 # Override this var to use a CDN
 # Example: xxxxx.cloudfront.net/static/
@@ -118,7 +116,6 @@
 
 # Configure rake tasks in edx-platform to skip Python/Ruby/Node installation
 EDXAPP_NO_PREREQ_INSTALL: 1
->>>>>>> 7bc2c211
 
 # whether to setup the python codejail or not
 EDXAPP_PYTHON_SANDBOX: false
@@ -126,10 +123,8 @@
 # it puts the sandbox in 'complain' mode, for reporting but not enforcement
 EDXAPP_SANDBOX_ENFORCE: true
 
-<<<<<<< HEAD
 EDXAPP_USER: 'www-data'
 COMMON_WEB_GROUP: 'www-data'
-=======
 # Supply authorized keys used for remote management via the automated
 # role, see meta/main.yml.  Ensure you know what this does before
 # enabling.  The boolean flag determines whether the role is included.
@@ -144,7 +139,6 @@
 
 # Configuration for database migration
 EDXAPP_TEST_MIGRATE_DB_NAME: "{{ COMMON_ENVIRONMENT }}_{{ COMMON_DEPLOYMENT }}_test_{{ EDXAPP_MYSQL_DB_NAME }}"
->>>>>>> 7bc2c211
 
 #-------- Everything below this line is internal to the role ------------
 
