
# Override these variables
# to change the base directory
# where edX is installed

COMMON_BASE_DIR: /edx
COMMON_DATA_DIR: "{{ COMMON_BASE_DIR}}/var"
COMMON_APP_DIR: "{{ COMMON_BASE_DIR}}/app"
COMMON_LOG_DIR: "{{ COMMON_DATA_DIR }}/log"

# these directories contain
# symlinks for convenience
COMMON_BIN_DIR: "{{ COMMON_BASE_DIR }}/bin"
COMMON_CFG_DIR: "{{ COMMON_BASE_DIR }}/etc"

COMMON_ENVIRONMENT: 'default_env'
COMMON_DEPLOYMENT: 'default_deployment'
COMMON_PYPI_MIRROR_URL: 'https://pypi.python.org/simple'
# do not include http/https
COMMON_GIT_MIRROR: 'github.com'
# override this var to set a different hostname
COMMON_HOSTNAME: !!null

# Set to true to customize DNS search domains
COMMON_CUSTOM_DHCLIENT_CONFIG: false
# uncomment and specifity your domains.
# COMMON_DHCLIENT_DNS_SEARCH: ["ec2.internal","example.com"]

<<<<<<< HEAD
# Rotate logs to S3
# Only for when edX is running in AWS since it organizes
# logs by security group.
# !! The buckets defined below MUST exist prior to enabling !!
# this feature and the instance IAM role must have write permissions
# to the buckets
COMMON_S3_LOGS: false
# If there are any issues with the s3 sync an error
# log will be sent to the following address.
# This relies on your server being able to send mail
COMMON_S3_LOGS_NOTIFY_MAIL: dummy@example.com
# Separate buckets for tracking logs and everything else
# You should be overriding the environment and deployment vars
COMMON_S3_LOG_PATHS:
  - bucket: "{{ COMMON_ENVIRONMENT }}-{{ COMMON_DEPLOYMENT }}-app-logs"
    paths:
    # globs are ok, do not use brace expansion
    # everything except tracking logs
    - "{{ COMMON_LOG_DIR }}/!(*tracking*)"
    - "/var/log/*"
  - bucket: "{{ COMMON_ENVIRONMENT }}-{{ COMMON_DEPLOYMENT }}-tracking-logs"
    paths:
    - "{{ COMMON_LOG_DIR }}/*tracking*"
=======
COMMON_MOTD_TEMPLATE: "motd.tail.j2"

>>>>>>> de86107b
common_debian_pkgs:
  - ntp
  - ack-grep
  - lynx-cur
  - logrotate
  - mosh
  - rsyslog
  - screen
  - tree
  - git
  - unzip
  - python2.7
  - python-pip
  - python2.7-dev

common_pip_pkgs:
  - virtualenv==1.10.1
  - virtualenvwrapper

common_web_user: www-data
common_web_group: www-data
common_log_user: syslog

common_git_ppa: "ppa:git-core/ppa"

# Skip supervisor tasks
# Useful when supervisor is not installed (local dev)
devstack: False

common_debian_variants:
  - Ubuntu
  - Debian

common_redhat_variants:
  - CentOS
  - Red Hat Enterprise Linux<|MERGE_RESOLUTION|>--- conflicted
+++ resolved
@@ -25,8 +25,10 @@
 COMMON_CUSTOM_DHCLIENT_CONFIG: false
 # uncomment and specifity your domains.
 # COMMON_DHCLIENT_DNS_SEARCH: ["ec2.internal","example.com"]
+  
 
-<<<<<<< HEAD
+COMMON_MOTD_TEMPLATE: "motd.tail.j2"
+
 # Rotate logs to S3
 # Only for when edX is running in AWS since it organizes
 # logs by security group.
@@ -50,10 +52,6 @@
   - bucket: "{{ COMMON_ENVIRONMENT }}-{{ COMMON_DEPLOYMENT }}-tracking-logs"
     paths:
     - "{{ COMMON_LOG_DIR }}/*tracking*"
-=======
-COMMON_MOTD_TEMPLATE: "motd.tail.j2"
-
->>>>>>> de86107b
 common_debian_pkgs:
   - ntp
   - ack-grep
