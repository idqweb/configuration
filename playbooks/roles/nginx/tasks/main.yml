# requires:
#   - common/tasks/main.yml
---

- name: create nginx app dirs
  file: >
    path="{{ item }}"
    state=directory
    owner="{{ nginx_user }}"
    group="{{ common_web_group }}"
  with_items:
    - "{{ nginx_app_dir }}"
    - "{{ nginx_sites_available_dir }}"
    - "{{ nginx_sites_enabled_dir }}"
  notify: restart nginx

- name: create nginx data dirs
  file: >
    path="{{ item }}"
    state=directory
    owner="{{ common_web_user }}"
    group="{{ nginx_user }}"
  with_items:
    - "{{ nginx_data_dir }}"
    - "{{ nginx_log_dir }}"
  notify: restart nginx

- name: Install nginx packages
  apt: pkg={{','.join(nginx_debian_pkgs)}} state=present
  notify: restart nginx

- name: Server configuration file
  template: >
    src=nginx.conf.j2 dest=/etc/nginx/nginx.conf
    owner=root group={{ common_web_user }} mode=0644
  notify: reload nginx

- name: Creating common nginx configuration
  template: >
    src=edx-release.j2 dest={{ nginx_sites_available_dir }}/edx-release
    owner=root group=root mode=0600
  notify: reload nginx

- name: Creating link for common nginx configuration
  file: >
    src={{ nginx_sites_available_dir }}/edx-release
    dest={{ nginx_sites_enabled_dir }}/edx-release
    state=link owner=root group=root
  notify: reload nginx

<<<<<<< HEAD
- name: nginx | Copying nginx configs for {{ nginx_sites }}
  template: src={{ nginx_template_directory }}{{ item }}.j2 dest={{ nginx_sites_available_dir }}/{{ item }} owner=root group=root mode=0600
  notify: nginx | reload nginx
=======
- name: Copying nginx configs for {{ nginx_sites }}
  template: >
    src={{ item }}.j2 dest={{ nginx_sites_available_dir }}/{{ item }}
    owner=root group={{ common_web_user }} mode=0640
  notify: reload nginx
>>>>>>> 7bc2c211
  with_items: nginx_sites

- name: Creating nginx config links for {{ nginx_sites }}
  file: >
    src={{ nginx_sites_available_dir }}/{{ item  }}
    dest={{ nginx_sites_enabled_dir }}/{{ item }}
    state=link owner=root group=root
  notify: reload nginx
  with_items: nginx_sites

- name: Write out htpasswd file
  htpasswd: >
    name={{ NGINX_HTPASSWD_USER }}
    password={{ NGINX_HTPASSWD_PASS }}
    path={{ nginx_htpasswd_file }}
  when: NGINX_HTPASSWD_USER and NGINX_HTPASSWD_PASS

- name: Create nginx log file location (just in case)
  file: >
    path={{ nginx_log_dir}} state=directory
    owner={{ common_web_user }} group={{ common_web_user }}

- name: copy ssl cert
  copy: >
    src={{ NGINX_SSL_CERTIFICATE }}
    dest=/etc/ssl/certs/{{ item|basename }}
    owner=root group=root mode=0644
  when: NGINX_ENABLE_SSL and NGINX_SSL_CERTIFICATE != 'ssl-cert-snakeoil.pem'

- name: copy ssl key
  copy: >
    src={{ NGINX_SSL_KEY }}
    dest=/etc/ssl/private/{{ item|basename }}
    owner=root group=root mode=0640
  when: NGINX_ENABLE_SSL and NGINX_SSL_KEY != 'ssl-cert-snakeoil.key'


# removing default link
- name: Removing default nginx config and restart (enabled)
  file: path={{ nginx_sites_enabled_dir }}/default state=absent
  notify: reload nginx

# Note that nginx logs to /var/log until it reads its configuration, so /etc/logrotate.d/nginx is still good

<<<<<<< HEAD
- name: nginx | Set up nginx edx log rotation
=======
- name: Set up nginx access log rotation
>>>>>>> 7bc2c211
  template: >
    dest=/etc/logrotate.d/nginx-edx src=edx_logrotate_nginx_access.j2
    owner=root group=root mode=644

<<<<<<< HEAD
- name: nginx | Removing default nginx config (available)
  file: path=/etc/nginx/sites-available/default state=absent
  notify: nginx | reload nginx
  tags:
  - nginx
  - update
=======
- name: Set up nginx access log rotation
  template: >
    dest=/etc/logrotate.d/nginx-error src=edx_logrotate_nginx_error.j2
    owner=root group=root mode=644
>>>>>>> 7bc2c211

# If tasks that notify restart nginx don't change the state of the remote system
# their corresponding notifications don't get run.  If nginx has been stopped for
# any reason, this will ensure that it is started up again.
- name: make sure nginx has started
  service: name=nginx state=started<|MERGE_RESOLUTION|>--- conflicted
+++ resolved
@@ -48,17 +48,11 @@
     state=link owner=root group=root
   notify: reload nginx
 
-<<<<<<< HEAD
-- name: nginx | Copying nginx configs for {{ nginx_sites }}
-  template: src={{ nginx_template_directory }}{{ item }}.j2 dest={{ nginx_sites_available_dir }}/{{ item }} owner=root group=root mode=0600
-  notify: nginx | reload nginx
-=======
 - name: Copying nginx configs for {{ nginx_sites }}
   template: >
-    src={{ item }}.j2 dest={{ nginx_sites_available_dir }}/{{ item }}
+    src={{ nginx_template_directory }}{{ item }}.j2 dest={{ nginx_sites_available_dir }}/{{ item }}
     owner=root group={{ common_web_user }} mode=0640
   notify: reload nginx
->>>>>>> 7bc2c211
   with_items: nginx_sites
 
 - name: Creating nginx config links for {{ nginx_sites }}
@@ -103,28 +97,19 @@
 
 # Note that nginx logs to /var/log until it reads its configuration, so /etc/logrotate.d/nginx is still good
 
-<<<<<<< HEAD
-- name: nginx | Set up nginx edx log rotation
-=======
 - name: Set up nginx access log rotation
->>>>>>> 7bc2c211
   template: >
     dest=/etc/logrotate.d/nginx-edx src=edx_logrotate_nginx_access.j2
     owner=root group=root mode=644
 
-<<<<<<< HEAD
-- name: nginx | Removing default nginx config (available)
-  file: path=/etc/nginx/sites-available/default state=absent
-  notify: nginx | reload nginx
-  tags:
-  - nginx
-  - update
-=======
-- name: Set up nginx access log rotation
+- name: Set up nginx error log rotation
   template: >
     dest=/etc/logrotate.d/nginx-error src=edx_logrotate_nginx_error.j2
     owner=root group=root mode=644
->>>>>>> 7bc2c211
+
+- name: Removing default nginx config (available)
+  file: path=/etc/nginx/sites-available/default state=absent
+  notify: reload nginx
 
 # If tasks that notify restart nginx don't change the state of the remote system
 # their corresponding notifications don't get run.  If nginx has been stopped for
