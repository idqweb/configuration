--- conflicted
+++ resolved
@@ -1,23 +1,12 @@
-<<<<<<< HEAD
-server {
-  listen 80;
-  location / {
-=======
 {% if  NGINX_HTPASSWD_USER and NGINX_HTPASSWD_PASS %}
      satisfy any;
 
      allow 127.0.0.1;
      deny all;
 
->>>>>>> 7bc2c211
      auth_basic            "Restricted";
      auth_basic_user_file  {{ nginx_htpasswd_file }};
 
      index index.html
      proxy_set_header X-Forwarded-Proto https;
-<<<<<<< HEAD
-  }
-}
-=======
-{% endif %}
->>>>>>> 7bc2c211
+{% endif %}